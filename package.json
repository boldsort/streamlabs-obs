--- conflicted
+++ resolved
@@ -4,11 +4,7 @@
   "description": "Streamlabs streaming software",
   "author": "General Workings, Inc.",
   "license": "GPL-3.0",
-<<<<<<< HEAD
-  "version": "1.0.2",
-=======
   "version": "1.0.3-preview.1",
->>>>>>> 59e29d66
   "main": "main.js",
   "scripts": {
     "compile": "yarn clear && yarn compile:updater && yarn webpack-cli --progress --config ./webpack.dev.config.js",
