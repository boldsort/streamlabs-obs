{
  "name": "slobs-client",
  "description": "Streamlabs streaming software",
  "author": "General Workings, Inc.",
  "license": "GPL-3.0",
  "version": "0.11.12",
  "main": "main.js",
  "engines": {
    "node": ">= 8 < 12",
    "yarn": ">= 1.5.2"
  },
  "scripts": {
    "compile": "yarn clear && webpack-cli --progress --mode development",
    "compile:ci": "yarn clear && webpack-cli --mode development",
    "compile:production": "yarn clear && webpack-cli --progress --mode production",
    "watch": "yarn clear && webpack-cli --watch --progress --mode development",
    "start": "electron .",
    "clear-plugins": "rimraf plugins",
    "package": "rimraf dist && build -w --x64 --config.extraMetadata.env=production --config.electronDownload.mirror=https://github.com/stream-labs/electron/releases/download/  ",
    "package:preview": "rimraf dist && build -w --x64 --config.extraMetadata.env=production --config.extraMetadata.name=\"slobs-client-preview\" --config.productName=\"Streamlabs OBS Preview\" --config.appId=\"com.streamlabs.slobspreview\"",
    "package:ipc": "rimraf dist && build -w --x64 --config.extraMetadata.env=production --config.extraMetadata.name=\"slobs-client-ipc\" --config.productName=\"Streamlabs OBS IPC\" --config.appId=\"com.streamlabs.slobsipc\"",
    "release": "yarn install --cwd bin && node bin/release.js",
    "rollout": "yarn install --cwd bin && node bin/set-rollout.js",
    "lint": "tslint --project tsconfig.json {app,guest-api,obs-api,updater}/**/*.ts",
    "lint:ci": "yarn lint --format json --out tslint-results.json",
    "test": "tsc -p test && ava -v",
    "test-flaky": "node ./test/helpers/runner.js",
    "clear": "rimraf bundles/media",
    "typedoc": "typedoc --out docs/dist ./app/services --mode modules --theme ./docs/theme --readme ./docs/README.md --ignoreCompilerErrors --excludePrivate --excludeExternals --hideGenerator",
    "compile-tests": "tsc -p test",
    "screentest": "node test/screentest/runner.js",
    "commit": "commit"
  },
  "prettier": {
    "singleQuote": true,
    "printWidth": 100,
    "endOfLine": "lf",
    "trailingComma": "all"
  },
  "lint-staged": {
    "*.ts": [
      "prettier --write",
      "tslint --fix",
      "git add"
    ]
  },
  "config": {
    "commitizen": {
      "path": "@commitlint/prompt"
    }
  },
  "build": {
    "appId": "com.streamlabs.slobs",
    "productName": "Streamlabs OBS",
    "icon": "media/images/icon.ico",
    "files": [
      "bundles",
      "node_modules",
      "vendor",
      "app/i18n",
      "updater/index.html",
      "updater/bootstrap.js",
      "index.html",
      "main.js",
      "obs-api"
    ],
    "extraFiles": [
      "LICENSE",
      "AGREEMENT"
    ],
    "publish": {
      "provider": "generic",
      "url": "https://d1g6eog1uhe0xm.cloudfront.net"
    },
    "nsis": {
      "license": "AGREEMENT",
      "oneClick": false,
      "perMachine": true,
      "allowToChangeInstallationDirectory": true,
      "include": "installer.nsh"
    },
    "win": {
      "rfc3161TimeStampServer": "http://timestamp.digicert.com"
    }
  },
  "ava": {
    "files": [
      "test-dist/test/*.js",
      "test-dist/test/api/*.js",
      "test-dist/test/widgets/*.js"
    ],
    "serial": true
  },
  "dependencies": {
    "archiver": "2.1.1",
    "aws-sdk": "^2.344.0",
    "backtrace-node": "^0.7.3",
    "crash-handler": "https://github.com/stream-labs/crash-handler/releases/download/v0.0.25/iojs-v2.0.8-crash-handler.tar.gz",
    "electron-log": "^2.2.17",
    "electron-window-state": "5.0.3",
    "font-manager": "https://github.com/stream-labs/font-manager/releases/download/v1.0.4/iojs-v2.0.8-font-manager.tar.gz",
    "node-fontinfo": "https://github.com/stream-labs/node-fontinfo/releases/download/v0.0.7/iojs-v2.0.8-node-fontinfo.tar.gz",
    "node-libuiohook": "https://github.com/stream-labs/node-libuiohook/releases/download/v0.0.6/iojs-v2.0.5-node-libuiohook.tar.gz",
    "obs-studio-node": "https://obsstudionodes3.streamlabs.com/obs-studio-node-v0.3.93-iojs-v2.0.8.tar.gz",
    "recursive-readdir": "^2.2.2",
    "request": "^2.85.0",
    "rimraf": "^2.6.1",
    "semver": "^5.5.1",
    "socket.io-client": "2.1.1",
    "uuid": "^3.0.1",
    "vue-resize": "^0.4.4"
  },
  "devDependencies": {
    "7zip-bin": "2.4.1",
    "@babel/core": "7.1.6",
    "@babel/plugin-proposal-decorators": "7.1.6",
    "@babel/preset-env": "7.1.6",
    "@commitlint/cli": "7.2.1",
    "@commitlint/config-conventional": "7.1.2",
    "@commitlint/prompt": "7.2.1",
    "@commitlint/prompt-cli": "7.2.1",
    "@sentry/browser": "4.4.1",
    "@types/archiver": "2.1.2",
    "@types/humps": "1.1.2",
    "@types/lodash": "4.14.115",
    "@types/mime": "2.0.0",
    "@types/mkdirp": "0.5.2",
    "@types/node": "8.10.23",
    "@types/request": "2.47.1",
    "@types/socket.io-client": "1.4.32",
    "@types/uuid": "3.4.3",
    "@types/webdriverio": "4.13.0",
    "@xkeshi/vue-qrcode": "0.3.0",
    "ava": "v1.0.0-rc.2",
    "babel-loader": "8.0.4",
    "babel-plugin-transform-class-properties": "6.24.1",
    "babel-plugin-transform-decorators-legacy": "1.3.5",
    "circular-dependency-plugin": "3.0.0",
    "commitizen": "3.0.4",
    "cross-spawn": "6.0.5",
    "css-element-queries": "1.0.2",
    "css-loader": "0.28.11",
    "devtron": "1.4.0",
<<<<<<< HEAD
    "electron": "https://github.com/stream-labs/electron/releases/download/2.0.16-streamlabs/electron-2.0.16-streamlabs.tgz",
    "electron-builder": "20.22.0",
=======
    "electron": "2.0.14",
    "electron-builder": "20.38.5",
>>>>>>> 6a5452c1
    "electron-devtools-installer": "2.2.4",
    "emojione": "3.1.7",
    "file-loader": "1.1.11",
    "fuse.js": "3.2.1",
    "humps": "2.0.1",
    "husky": "1.2.0",
    "js-yaml": "3.12.0",
    "less": "2.7.3",
    "less-loader": "4.1.0",
    "lint-staged": "8.1.0",
    "lodash": "4.17.10",
    "lodash-decorators": "4.3.1",
    "mime": "2.4.0",
    "moment": "2.22.2",
    "node-win32-np": "1.0.6",
    "pixelmatch": "4.0.2",
    "pngjs": "3.3.3",
    "prettier": "1.15.2",
    "progress": "2.0.0",
    "read-pkg-up": "4.0.0",
    "recursive-readdir": "2.2.2",
    "reflect-metadata": "0.1.12",
    "rxjs": "6.3.3",
    "serve-handler": "5.0.7",
    "sl-vue-tree": "https://github.com/stream-labs/sl-vue-tree.git",
    "sockjs": "0.3.19",
    "sockjs-client": "1.1.5",
    "spectron": "4.0.0",
    "style-loader": "0.21.0",
    "terser-webpack-plugin": "1.1.0",
    "traverse": "0.6.6",
    "ts-loader": "4.4.2",
    "ts-node": "7.0.1",
    "tslint": "5.11.0",
    "tslint-config-airbnb": "5.11.1",
    "tslint-config-prettier": "1.14.0",
    "tslint-loader": "3.6.0",
    "tslint-plugin-prettier": "2.0.1",
    "typedoc": "0.11.1",
    "typescript": "3.2.1",
    "unzip-stream": "0.3.0",
    "urijs": "1.19.1",
    "v-selectpage": "^2.0.2",
    "v-tooltip": "2.0.0-rc.31",
    "vee-validate": "2.1.0-beta.6",
    "vue": "2.5.21",
    "vue-codemirror": "4.0.5",
    "vue-color": "2.4.3",
    "vue-i18n": "7.6.0",
    "vue-js-modal": "1.3.15",
    "vue-loader": "14.1.1",
    "vue-multiselect": "https://github.com/stream-labs/vue-multiselect.git",
    "vue-popperjs": "1.6.3",
    "vue-property-decorator": "7.0.0",
    "vue-slider-component": "2.2.7",
    "vue-spinner": "1.0.3",
    "vue-template-compiler": "2.5.21",
    "vue-toasted": "1.1.24",
    "vuedraggable": "2.8.5",
    "vuex": "3.0.1",
    "webdriverio": "4.14.1",
    "webpack": "4.26.1",
    "webpack-cli": "3.1.2",
    "which": "1.3.1"
  },
  "resolutions": {
    "uglify-es": "3.3.9"
  }
}<|MERGE_RESOLUTION|>--- conflicted
+++ resolved
@@ -141,13 +141,8 @@
     "css-element-queries": "1.0.2",
     "css-loader": "0.28.11",
     "devtron": "1.4.0",
-<<<<<<< HEAD
     "electron": "https://github.com/stream-labs/electron/releases/download/2.0.16-streamlabs/electron-2.0.16-streamlabs.tgz",
-    "electron-builder": "20.22.0",
-=======
-    "electron": "2.0.14",
     "electron-builder": "20.38.5",
->>>>>>> 6a5452c1
     "electron-devtools-installer": "2.2.4",
     "emojione": "3.1.7",
     "file-loader": "1.1.11",
