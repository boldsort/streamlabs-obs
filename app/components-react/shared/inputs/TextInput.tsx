import { Input } from 'antd';
import React from 'react';
import { InputComponent, TSlobsInputProps, useTextInput } from './inputs';
import InputWrapper from './InputWrapper';
import { InputProps } from 'antd/lib/input';

export type TTextInputProps = TSlobsInputProps<
  {
    uncontrolled?: boolean;
    onFocus?: React.FocusEventHandler<HTMLInputElement>;
    onBlur?: React.FocusEventHandler<HTMLInputElement>;
    onKeyDown?: React.KeyboardEventHandler<HTMLInputElement>;
    inputRef?: React.Ref<Input>;
  },
  string,
  InputProps
>;

export const TextInput = InputComponent((p: TTextInputProps) => {
  const { inputAttrs, wrapperAttrs } = useTextInput(p);
  return (
    <InputWrapper {...wrapperAttrs}>
<<<<<<< HEAD
      <Input
        {...inputAttrs}
        onFocus={p.onFocus}
        onBlur={p.onBlur}
        onKeyDown={p.onKeyDown}
        ref={p.inputRef}
      />
=======
      <Input {...inputAttrs} onFocus={p.onFocus} onKeyDown={p.onKeyDown} ref={p.inputRef} />
>>>>>>> 45ff1f6f
    </InputWrapper>
  );
});<|MERGE_RESOLUTION|>--- conflicted
+++ resolved
@@ -20,17 +20,7 @@
   const { inputAttrs, wrapperAttrs } = useTextInput(p);
   return (
     <InputWrapper {...wrapperAttrs}>
-<<<<<<< HEAD
-      <Input
-        {...inputAttrs}
-        onFocus={p.onFocus}
-        onBlur={p.onBlur}
-        onKeyDown={p.onKeyDown}
-        ref={p.inputRef}
-      />
-=======
       <Input {...inputAttrs} onFocus={p.onFocus} onKeyDown={p.onKeyDown} ref={p.inputRef} />
->>>>>>> 45ff1f6f
     </InputWrapper>
   );
 });