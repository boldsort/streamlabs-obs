--- conflicted
+++ resolved
@@ -12,11 +12,7 @@
   "The boss will spawn with the set amount of health everytime.": "Il boss sarà generato ogni volta con lo stato di salute impostato.",
   "Incremental": "Incrementale",
   "Overkill": "Overkill",
-<<<<<<< HEAD
-  "Fade Time (s)": "Tempo di dissolvenza",
-=======
   "Fade Time (s)": "Tempo di dissolvenza (s)",
->>>>>>> 53d2db29
   "Set to 0 to always appear on screen": "Imposta su 0 per mostrare sempre sullo schermo",
   "Damage From Boss Heals": "Guarigione danno boss",
   "Theme": "Tema",
