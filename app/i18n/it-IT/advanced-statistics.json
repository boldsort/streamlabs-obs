--- conflicted
+++ resolved
@@ -7,17 +7,9 @@
   "Click on a stat to add it to your footer": "Fai clic su una statistica per aggiungerla al piè di pagina",
   "Click to add this info to your footer": "Fai clic per aggiungere queste informazioni al piè di pagina",
   "When Streamlabs OBS detects performance issues with your stream, such as dropped frames, lagged frames, or a stream disconnection, troubleshooting notifications will be sent to you here.": "Quando Streamlabs OBS rileva problemi di prestazioni con il tuo streaming, ad esempio frame persi, frame ritardati o disconnessione della sessione, le notifiche di risoluzione dei problemi ti verranno inviate qui.",
-<<<<<<< HEAD
-  "Click to add %{stat} info to your footer": "Click to add %{stat} info to your footer",
-  "CPU": "CPU",
-  "FPS": "FPS",
-  "dropped frames": "dropped frames",
-  "bandwidth": "bandwidth"
-=======
   "Click to add %{stat} info to your footer": "Fai clic per aggiungere %{stat} informazioni al piè di pagina",
   "CPU": "CPU",
   "FPS": "FPS",
   "dropped frames": "frame persi",
   "bandwidth": "larghezza di banda"
->>>>>>> 53d2db29
 }