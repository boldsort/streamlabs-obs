{
  "Mini Feed": "Minifuente",
  "has donated": "ha donado",
  " with %{name}": " con %{name}",
  "has followed": "ha seguido",
  "has resubscribed (%{tier}) for %{streak} months in a row! (%{months} total)": "ha vuelto a suscribirse a (%{tier}) durante %{streak} meses seguidos (%{months} en total)",
  "has gifted a sub (%{tier}) to": "ha regalado una suscripción (%{tier}) a",
  "has resubscribed (%{tier}) for %{months} months": "ha vuelto a suscribirse a (%{tier}) durante %{months} meses",
  "has subscribed (%{tier})": "se ha suscrito a (%{tier})",
  "has subscribed": "se ha suscrito",
  "has used": "ha usado",
  "has hosted you with %{viewers} viewers": "ha sido su host con %{viewers} espectadores",
  "has raided you with a party of %{viewers}": "te ha asaltado con un grupo de %{viewers}",
<<<<<<< HEAD
  "has used %{skill} for": "ha utilizado % {skill} durante",
=======
  "has used %{skill} for": "ha utilizado %{skill} durante",
>>>>>>> 53d2db29
  "Tier 1": "Nivel 1",
  "Tier 2": "Nivel 2",
  "Tier 3": "Nivel 3",
  "Prime": "Prime",
  "has sponsored since %{date}": "ha sido patrocinador desde %{date}",
  "has liked": "ha dado me gusta a",
  "has supported for %{mounths} months": "ha apoyado durante %{mounths} meses",
  "has shared": "ha compartido",
  "has superchatted": "ha hecho superchat",
  "has pledged on Patreon": "ha prometido donar en Patreon",
  "has donated to ExtraLife": "ha donado a ExtraLife",
  "has donated to Tiltify": "ha donado a Tiltify",
  "has donated to Donor Drive": "ha donado a Donor Drive",
  "has donated to Just Giving": "ha donado a Just Giving",
  "has given a treat %{title}": "ha hecho un obsequio %{title}",
  "Popout Media Share Controls": "Ventana emergente de controles de compartir medios",
  "Popout Recent Events": "Ventana emergente de eventos recientes",
  "Pause Alert Queue": "Pausar cola de alertas",
  "Unpause Alert Queue": "Anular pausa de cola de alertas",
  "Skip Alert": "Omitir alerta",
  "Mute Event Sounds": "Silenciar sonidos de evento",
  "Repeat Alert": "Repetir alerta",
  "There are no events to display": "No hay eventos que mostrar",
  "New Events Feed": "Nueva fuente de eventos",
  "Popout Event Filtering Options": "Ventana emergente de opciones de filtrado de eventos",
  "Subs": "Suscripciones",
  "3 Months": "3 meses",
  "6 Months": "6 meses",
  "9 Months": "9 meses",
  "12 Months": "12 meses",
  "months": "meses",
  "Gifted": "Regalado",
  "Stickers": "Adhesivos",
  "Effects": "Efectos",
  "has purchased %{product} from the store": "ha comprado %{product} en la tienda",
  "Event Filters": "Filtros de evento",
<<<<<<< HEAD
  "We have combined the Editor & Live tabs, and given your events feed a new look. If you want to switch back to the old events feed, just click here.": "Hemos combinado las pestañas Editor y En directo, y hemos dado un nuevo aspecto a sus eventos. Si desea volver a la fuente de eventos anterior, simplemente haga clic aquí."
=======
  "We have combined the Editor & Live tabs, and given your events feed a new look. If you want to switch back to the old events feed, check out the Layout Editor in the sidebar.": "Hemos combinado las pestañas Editor y En directo, y hemos dado un nuevo aspecto a su fuente de eventos. Si desea volver a la fuente de eventos anterior, vea el Editor de diseño en la barra lateral."
>>>>>>> 53d2db29
}<|MERGE_RESOLUTION|>--- conflicted
+++ resolved
@@ -11,11 +11,7 @@
   "has used": "ha usado",
   "has hosted you with %{viewers} viewers": "ha sido su host con %{viewers} espectadores",
   "has raided you with a party of %{viewers}": "te ha asaltado con un grupo de %{viewers}",
-<<<<<<< HEAD
-  "has used %{skill} for": "ha utilizado % {skill} durante",
-=======
   "has used %{skill} for": "ha utilizado %{skill} durante",
->>>>>>> 53d2db29
   "Tier 1": "Nivel 1",
   "Tier 2": "Nivel 2",
   "Tier 3": "Nivel 3",
@@ -52,9 +48,5 @@
   "Effects": "Efectos",
   "has purchased %{product} from the store": "ha comprado %{product} en la tienda",
   "Event Filters": "Filtros de evento",
-<<<<<<< HEAD
-  "We have combined the Editor & Live tabs, and given your events feed a new look. If you want to switch back to the old events feed, just click here.": "Hemos combinado las pestañas Editor y En directo, y hemos dado un nuevo aspecto a sus eventos. Si desea volver a la fuente de eventos anterior, simplemente haga clic aquí."
-=======
   "We have combined the Editor & Live tabs, and given your events feed a new look. If you want to switch back to the old events feed, check out the Layout Editor in the sidebar.": "Hemos combinado las pestañas Editor y En directo, y hemos dado un nuevo aspecto a su fuente de eventos. Si desea volver a la fuente de eventos anterior, vea el Editor de diseño en la barra lateral."
->>>>>>> 53d2db29
 }