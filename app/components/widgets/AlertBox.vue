--- conflicted
+++ resolved
@@ -30,16 +30,11 @@
         <i :class="{ 'icon-add': selectedAlert !== alert, 'icon-subtract': selectedAlert === alert }" />
         <span class="left-accordion__title">{{ alertName(alert) }}</span>
       </div>
-<<<<<<< HEAD
-      <div class="left-accordion__input">
+      <div class="left-accordion__input" v-if="wData.settings[alert]">
         <validated-form v-if="alert !== 'facemasks'" @input="save()"><toggle-input v-model="wData.settings[alert].enabled" /></validated-form>
         <validated-form v-if="alert === 'facemasks'" @input="handleFacemaskInput()">
           <toggle-input v-model="facemaskEnabled" />
         </validated-form>
-=======
-      <div class="left-accordion__input" v-if="wData.settings[alert]">
-        <validated-form  @input="save()"><toggle-input v-model="wData.settings[alert].enabled" /></validated-form>
->>>>>>> 2bdac8fa
       </div>
       <div v-if="wData && selectedAlert === alert">
         <div
