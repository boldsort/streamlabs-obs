--- conflicted
+++ resolved
@@ -20,7 +20,6 @@
   };
 
   mounted() {
-<<<<<<< HEAD
     this.$refs.dashboard.addEventListener('dom-ready', () => {
       this.guestApiService.exposeApi(this.$refs.dashboard.getWebContents().id, {
         testAudio: this.testAudio,
@@ -28,16 +27,8 @@
         getDevices: this.getDevices,
         enableMask: this.enableMask,
         updateSettings: this.updateSettings,
+        getDownloadProgress: this.getDownloadProgress
       });
-=======
-    this.guestApiService.exposeApi(this.$refs.dashboard, {
-      testAudio: this.testAudio,
-      getStatus: this.getStatus,
-      getDevices: this.getDevices,
-      enableMask: this.enableMask,
-      updateSettings: this.updateSettings,
-      getDownloadProgress: this.getDownloadProgress
->>>>>>> 1ce3c637
     });
 
     this.i18nService.setWebviewLocale(this.$refs.dashboard);
