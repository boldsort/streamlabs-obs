<template>
<div>
  <canvas
    class="StudioEditorSources"
    ref="canvas"
    :width="width"
    :height="height"
    @resize="onResize"/>
</div>
</template>

<script>
import SourceFrameStream from '../util/SourceFrameStream.js';
import _ from 'lodash';
import Obs from '../api/Obs.js';
const { webFrame, screen, remote } = window.require('electron')

export default {

  mounted() {
    this.streamedSources = {};
    var browser = remote.getCurrentWindow();
    Obs.createDisplay(browser.getNativeWindowHandle(), 'Main Window');
    this.onResize();

    browser.show();
    
    window.addEventListener('resize', this.onResize);
<<<<<<< HEAD

    this.onResize();

    // this.$refs.canvas.onclick = function(){console.log('mouse click event');};
    // this.$refs.canvas.onmousemove = function(){console.log('mouse move event');};
    let canvasToDrag = this.$refs.canvas;
    let downFlag = false;
    // canvasToDrag.onmousedown = function(){canvasToDrag.onmousemove = function(){console.log('drag event');};};

    var position = {
      X: 0,
      Y: 0
    };

    canvasToDrag.onmousedown = function (down) {
      downFlag = true;

      var box = canvasToDrag.getBoundingClientRect();

      var body = document.body;
      var docEl = document.documentElement;

      var scrollTop = window.pageYOffset || docEl.scrollTop || body.scrollTop;
      var scrollLeft = window.pageXOffset || docEl.scrollLeft || body.scrollLeft;

      var clientTop = docEl.clientTop || body.clientTop || 0;
      var clientLeft = docEl.clientLeft || body.clientLeft || 0;

      var top  = box.top +  scrollTop - clientTop;
      var left = box.left + scrollLeft - clientLeft;

      var pos = { 
        top: Math.round(top), 
        left: Math.round(left) 
      };

      var factor = webFrame.getZoomFactor() * screen.getPrimaryDisplay().scaleFactor;

      var scalingRatioWidth = 1280 / canvasToDrag.getBoundingClientRect().width * factor;
      var scalingRatioHeight = 720 / canvasToDrag.getBoundingClientRect().height * factor;

      var x = (down.clientX - pos.left - window.scrollX)*scalingRatioWidth;
      var y = (down.clientY - pos.top - window.scrollY)*scalingRatioHeight;

      Obs.selectSource(x, y);
    };

    canvasToDrag.onmouseup = function (up) {
      downFlag = false;
    };
    canvasToDrag.onmouseout = function (move) {
      // downFlag = false;
      // console.log('leave');
    }

    canvasToDrag.onmousemove = function (move) {
      var box = canvasToDrag.getBoundingClientRect();

      var body = document.body;
      var docEl = document.documentElement;

      var scrollTop = window.pageYOffset || docEl.scrollTop || body.scrollTop;
      var scrollLeft = window.pageXOffset || docEl.scrollLeft || body.scrollLeft;

      var clientTop = docEl.clientTop || body.clientTop || 0;
      var clientLeft = docEl.clientLeft || body.clientLeft || 0;

      var top  = box.top +  scrollTop - clientTop;
      var left = box.left + scrollLeft - clientLeft;

      var pos = { 
        top: Math.round(top), 
        left: Math.round(left) 
      };

      if (downFlag) {
        if (position.X !== move.clientX || position.Y !== move.clientY) {
          var factor = webFrame.getZoomFactor() * screen.getPrimaryDisplay().scaleFactor;

          var scalingRatioWidth = 1280 / canvasToDrag.getBoundingClientRect().width * factor;
          var scalingRatioHeight = 720 / canvasToDrag.getBoundingClientRect().height * factor;

          var x = (move.clientX - pos.left - window.scrollX)*scalingRatioWidth;
          var y = (move.clientY - pos.top - window.scrollY)*scalingRatioHeight;

          // console.log(x,y);
          Obs.dragSelectedSource(x, y);
        }
      }
    };


=======
>>>>>>> b3543936
  },

  beforeDestroy() {
    window.removeEventListener('resize', this.onResize);

    clearInterval(this.renderInterval);
  },

  methods: {
    // http://stackoverflow.com/questions/5598743/finding-elements-position-relative-to-the-document
    getCoords(elem) { // crossbrowser version
        var box = elem.getBoundingClientRect();

        var body = document.body;
        var docEl = document.documentElement;

        var scrollTop = window.pageYOffset || docEl.scrollTop || body.scrollTop;
        var scrollLeft = window.pageXOffset || docEl.scrollLeft || body.scrollLeft;

        var clientTop = docEl.clientTop || body.clientTop || 0;
        var clientLeft = docEl.clientLeft || body.clientLeft || 0;

        var top  = box.top +  scrollTop - clientTop;
        var left = box.left + scrollLeft - clientLeft;

        return { top: Math.round(top), left: Math.round(left) };
    },

    onResize() {
      var canvas = this.$refs.canvas;
      var rect = canvas.getBoundingClientRect();
      var pos = this.getCoords(canvas);
      var factor = webFrame.getZoomFactor() * screen.getPrimaryDisplay().scaleFactor;

      Obs.resizeDisplay(
        'Main Window',
        rect.width * factor,
        rect.height * factor
      );

      Obs.moveDisplay(
        'Main Window',
        (pos.left - window.scrollX) * factor,
        (pos.top - window.scrollY) * factor
      );
    },
  },

  computed: {
    width() {
      return this.$store.state.video.width;
    },

    height() {
      return this.$store.state.video.height;
    }
  }

};
</script>

<style scoped>
.StudioEditorSources {
  position: absolute;
  top: 0;
  bottom: 0;
  left: 10px;
  right: 10px;
  margin: auto;
  max-width: calc(100% - 20px);
  max-height: 100%;
}

.StudioEditorSources-button {
  position: absolute;
  top: 10px;
  left: 10px;
}
</style><|MERGE_RESOLUTION|>--- conflicted
+++ resolved
@@ -26,15 +26,9 @@
     browser.show();
     
     window.addEventListener('resize', this.onResize);
-<<<<<<< HEAD
 
-    this.onResize();
-
-    // this.$refs.canvas.onclick = function(){console.log('mouse click event');};
-    // this.$refs.canvas.onmousemove = function(){console.log('mouse move event');};
     let canvasToDrag = this.$refs.canvas;
     let downFlag = false;
-    // canvasToDrag.onmousedown = function(){canvasToDrag.onmousemove = function(){console.log('drag event');};};
 
     var position = {
       X: 0,
@@ -117,10 +111,6 @@
         }
       }
     };
-
-
-=======
->>>>>>> b3543936
   },
 
   beforeDestroy() {
