import Vue from 'vue';
import { Component } from 'vue-property-decorator';
import { Inject } from 'util/injector';
import ModalLayout from 'components/ModalLayout.vue';
import { WindowsService } from 'services/windows';
import AddSourceInfo from './AddSourceInfo.vue';
import { SourcesService, TSourceType, TPropertiesManager, SourceDisplayData } from 'services/sources';
import { ScenesService } from 'services/scenes';
import { UserService } from 'services/user';
import { WidgetsService, WidgetType, WidgetDisplayData } from 'services/widgets';
import { PlatformAppsService, IAppSource } from 'services/platform-apps'
import { omit } from 'lodash';

type TInspectableSource = TSourceType | WidgetType | 'streamlabel' | 'app_source';

interface ISelectSourceOptions {
  propertiesManager?: TPropertiesManager;
  widgetType?: WidgetType;
  appId?: string;
  appSourceId?: string;
}

@Component({
  components: {
    ModalLayout,
    AddSourceInfo
  }
})
export default class SourcesShowcase extends Vue {
  @Inject() sourcesService: SourcesService;
  @Inject() userService: UserService;
  @Inject() widgetsService: WidgetsService;
  @Inject() scenesService: ScenesService;
  @Inject() windowsService: WindowsService;
  @Inject() platformAppsService: PlatformAppsService;

  widgetTypes = WidgetType;
  essentialWidgetTypes = new Set([this.widgetTypes.AlertBox]);

  iterableWidgetTypes = Object.keys(this.widgetTypes)
    .filter((type: string) => isNaN(Number(type)))
    .sort((a: string, b: string) => {
      return this.essentialWidgetTypes.has(this.widgetTypes[a]) ? -1 : 1;
    });


  selectSource(sourceType: TSourceType, options: ISelectSourceOptions = {}) {
    const managerType = options.propertiesManager || 'default';
    const propertiesManagerSettings: Dictionary<any> =
      { ...omit(options, 'propertiesManager') };

    this.sourcesService.showAddSource(sourceType, {
      propertiesManager: managerType,
      propertiesManagerSettings
    });
  }

  getSrc(type: string, theme: string) {
    const dataSource = this.widgetData(type) ? this.widgetData : this.sourceData;
    return require(`../../../media/source-demos/${theme}/${dataSource(type).demoFilename}`);
  }

  selectWidget(type: WidgetType) {
    this.selectSource('browser_source', {
      propertiesManager: 'widget',
      widgetType: type
    });
  }

<<<<<<< HEAD
  selectAppSource(appId: string, appSourceId: string) {
    // TODO: Could be other source type
    this.selectSource('browser_source', {
      propertiesManager: 'platformApp',
      appId,
      appSourceId
    });
  }

  widgetData(type: string) {
    return WidgetDisplayData()[this.widgetTypes[type]];
  }

=======
>>>>>>> 1ce3c637
  sourceData(type: string) {
    return SourceDisplayData()[type];
  }

  inspectedSource: TInspectableSource = null;
  inspectedAppId: string = '';
  inspectedAppSourceId: string = '';

  inspectSource(inspectedSource: TInspectableSource, appId?: string, appSourceId?: string) {
    this.inspectedSource = inspectedSource;
    if (appId) this.inspectedAppId = appId;
    if (appSourceId) this.inspectedAppSourceId = appSourceId;
  }

  get loggedIn() {
    return this.userService.isLoggedIn();
  }

  get platform() {
    if (!this.loggedIn) return null;
    return this.userService.platform.type;
  }

  widgetData(type: string) {
    return WidgetDisplayData(this.platform)[this.widgetTypes[type]];
  }

  selectInspectedSource() {
    if (this.sourcesService.getAvailableSourcesTypes().includes(this.inspectedSource as TSourceType)) {
      this.selectSource(this.inspectedSource as TSourceType);
    } else if (this.inspectedSource === 'streamlabel') {
      this.selectSource('text_gdiplus', { propertiesManager: 'streamlabels' });
    } else if (this.inspectedSource === 'app_source') {
      this.selectAppSource(this.inspectedAppId, this.inspectedAppSourceId);
    } else {
      this.selectWidget(this.inspectedSource as WidgetType);
    }
  }

  get availableSources() {
    return this.sourcesService.getAvailableSourcesTypesList().filter(type => {
      if (type.value === 'text_ft2_source') return false;
      if (type.value === 'scene' && this.scenesService.scenes.length <= 1) return false;
      return true;
    });
  }

  get availableAppSources(): {
    appId: string;
    source: IAppSource;
  }[] {
    return this.platformAppsService.state.loadedApps.reduce((sources, app) => {
      if (app.manifest.sources) {
        app.manifest.sources.forEach(source => {
          sources.push({
            appId: app.id,
            source
          });
        });
      }

      return sources;
    }, []);
  }

  getAppAssetUrl(appId: string, asset: string) {
    return this.platformAppsService.getAssetUrl(appId, asset);
  }

}<|MERGE_RESOLUTION|>--- conflicted
+++ resolved
@@ -67,7 +67,6 @@
     });
   }
 
-<<<<<<< HEAD
   selectAppSource(appId: string, appSourceId: string) {
     // TODO: Could be other source type
     this.selectSource('browser_source', {
@@ -77,12 +76,6 @@
     });
   }
 
-  widgetData(type: string) {
-    return WidgetDisplayData()[this.widgetTypes[type]];
-  }
-
-=======
->>>>>>> 1ce3c637
   sourceData(type: string) {
     return SourceDisplayData()[type];
   }
