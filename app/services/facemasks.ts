--- conflicted
+++ resolved
@@ -113,19 +113,6 @@
   }
 
   startup() {
-<<<<<<< HEAD
-    if (this.checkForPlugin()) {
-      this.fetchFacemaskSettings()
-        .then(response => {
-          this.checkFacemaskSettings(response);
-        })
-        .catch(() => {
-          this.SET_ACTIVE(false);
-        });
-    } else {
-      this.notifyPluginMissing();
-    }
-=======
     this.fetchFacemaskSettings()
       .then(response => {
         this.checkFacemaskSettings(response);
@@ -133,7 +120,6 @@
       .catch(err => {
         this.SET_ACTIVE(false);
       });
->>>>>>> 2bdac8fa
   }
 
   activate() {
