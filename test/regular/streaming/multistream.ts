import { click, test, useSpectron } from '../../helpers/spectron';
import { logIn, releaseUserInPool, reserveUserFromPool } from '../../helpers/spectron/user';
import {
  clickGoLive,
  prepareToGoLive,
  stopStream,
  submit,
  tryToGoLive,
} from '../../helpers/spectron/streaming';
import { fillForm, selectTitle } from '../../helpers/form-monkey';
import { sleep } from '../../helpers/sleep';
import { showSettings } from '../../helpers/spectron/settings';

useSpectron();

test('Multistream default mode', async t => {
  const client = t.context.app.client;
  await logIn(t, null, { multistream: true });
  await prepareToGoLive(t);
  await clickGoLive(t);

  // enable all platforms
  await fillForm(t, null, {
    twitch: true,
    facebook: true,
    youtube: true,
  });

  // wait until all platforms prepopulate data
  await sleep(2000);

  // add settings
  await fillForm(t, null, {
    title: 'Test stream',
    description: 'Test stream description',
    twitchGame: selectTitle('Fortnite'),
  });

  await submit(t);
  t.true(
    await (await client.$('span=Configure the Multistream service')).isExisting(),
    'Mutlistream should be enabled',
  );
<<<<<<< HEAD
  await (await client.$("h1=You're live!")).waitForDisplayed({ timeout: 60000 });
=======
  await client.waitForVisible("h1=You're live!", 60000);
  await stopStream(t);
>>>>>>> 3bb1086d
});

test('Multistream advanced mode', async t => {
  const client = t.context.app.client;
  await logIn(t, null, { multistream: true });
  await prepareToGoLive(t);
  await clickGoLive(t);

  // enable all platforms
  await fillForm(t, null, {
    twitch: true,
    facebook: true,
    youtube: true,
  });

  // wait until all platforms prepopulate data
  await sleep(2000);

  // switch advanced mode on
  await fillForm(t, null, {
    advancedMode: true,
  });

  await fillForm(t, 'form[name="twitch-settings"]', {
    customEnabled: true,
    title: 'twitch title',
    twitchGame: selectTitle('Fortnite'),
    tags: ['100%'],
  });

  await fillForm(t, 'form[name="youtube-settings"]', {
    customEnabled: true,
    title: 'youtube title',
    description: 'youtube description',
  });

  await fillForm(t, 'form[name="facebook-settings"]', {
    customEnabled: true,
    facebookGame: selectTitle('Fortnite'),
    title: 'facebook title',
    description: 'facebook description',
  });

  await submit(t);
  t.true(
    await (await client.$('span=Configure the Multistream service')).isExisting(),
    'Mutlistream should be enabled',
  );
<<<<<<< HEAD
  await (await client.$("h1=You're live!")).waitForDisplayed({ timeout: 60000 });
=======
  await client.waitForVisible("h1=You're live!", 60000);
  await stopStream(t);
>>>>>>> 3bb1086d
});

test('Custom stream destinations', async t => {
  const client = t.context.app.client;
  await logIn(t, 'twitch', { prime: true });

  // fetch a new stream key
  const user = await reserveUserFromPool(t, 'twitch');

  // add new destination
  await showSettings(t, 'Stream');
  await click(t, 'span=Add Destination');
  await fillForm(t, null, {
    name: 'MyCustomDest',
    url: 'rtmp://live.twitch.tv/app/',
    streamKey: user.streamKey,
  });
  await click(t, 'button=Save');
  t.true(await (await client.$('span=MyCustomDest')).isExisting(), 'New destination is created');

  // update destinations
  await click(t, 'i.fa-pen');
  await fillForm(t, null, {
    name: 'MyCustomDestUpdated',
  });
  await click(t, 'button=Save');
  await t.true(
    await (await client.$('span=MyCustomDestUpdated')).isExisting(),
    'Destination is updated',
  );

  // add one more destination
  await click(t, 'span=Add Destination');
  await fillForm(t, null, {
    name: 'MyCustomDest',
    url: 'rtmp://live.twitch.tv/app/',
    streamKey: user.streamKey,
  });
  await click(t, 'button=Save');
  await t.false(
    await (await client.$('span=Add Destination')).isExisting(),
    'Do not allow more than 2 custom dest',
  );

  // open the GoLiveWindow and check destinations
  await prepareToGoLive(t);
  await clickGoLive(t);
  await t.true(
    await (await client.$('span=MyCustomDest')).isExisting(),
    'Destination is available',
  );
  await click(t, 'span=MyCustomDest'); // switch the destination on
  await tryToGoLive(t);
  await (await client.$('span=Configure the Multistream service')).waitForExist(); // the multistream should be started
  await stopStream(t);
  await releaseUserInPool(user);

  // delete existing destinations
  await showSettings(t, 'Stream');
  await click(t, 'i.fa-trash');
  await click(t, 'i.fa-trash');
  t.false(await (await client.$('i.fa-trash')).isExisting(), 'Destinations should be removed');
});<|MERGE_RESOLUTION|>--- conflicted
+++ resolved
@@ -41,12 +41,8 @@
     await (await client.$('span=Configure the Multistream service')).isExisting(),
     'Mutlistream should be enabled',
   );
-<<<<<<< HEAD
   await (await client.$("h1=You're live!")).waitForDisplayed({ timeout: 60000 });
-=======
-  await client.waitForVisible("h1=You're live!", 60000);
   await stopStream(t);
->>>>>>> 3bb1086d
 });
 
 test('Multistream advanced mode', async t => {
@@ -95,12 +91,8 @@
     await (await client.$('span=Configure the Multistream service')).isExisting(),
     'Mutlistream should be enabled',
   );
-<<<<<<< HEAD
   await (await client.$("h1=You're live!")).waitForDisplayed({ timeout: 60000 });
-=======
-  await client.waitForVisible("h1=You're live!", 60000);
   await stopStream(t);
->>>>>>> 3bb1086d
 });
 
 test('Custom stream destinations', async t => {
